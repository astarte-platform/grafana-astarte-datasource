--- conflicted
+++ resolved
@@ -4,11 +4,10 @@
 The format is based on [Keep a Changelog](http://keepachangelog.com/en/1.0.0/)
 and this project adheres to [Semantic Versioning](http://semver.org/spec/v2.0.0.html).
 
-<<<<<<< HEAD
 ## [1.0-dev] - Unreleased
 ### Changed
 - Datasource automatically adds /v1/ to the Astarte AppEngine URL
-=======
+
 ## [0.11.4] - 2021-01-26
 
 ## [0.11.3] - 2020-09-24
@@ -20,7 +19,6 @@
 ## [0.11.0] - 2020-04-13
 
 ## [0.11.0-rc.1] - 2020-03-26
->>>>>>> 07e433ab
 
 ## [0.11.0-rc.0] - 2020-02-26
 
