--- conflicted
+++ resolved
@@ -1,10 +1,6 @@
 {
     "name": "astarte-appengine-datasource",
-<<<<<<< HEAD
     "version": "1.0.0-dev",
-=======
-    "version": "0.11.4",
->>>>>>> 07e433ab
     "description": "Astarte Data Source for Grafana.",
     "scripts": {
         "build": "webpack"
@@ -12,11 +8,7 @@
     "author": "Astarte",
     "license": "Apache-2.0",
     "dependencies": {
-<<<<<<< HEAD
-        "lodash": "^4.17.13",
-=======
         "lodash": "^4.17.15",
->>>>>>> 07e433ab
         "moment": "^2.18.1",
         "q": "^1.5.0",
         "systemjs": "^0.19.47"
