--- conflicted
+++ resolved
@@ -1,10 +1,6 @@
 {
   "name": "astarte-appengine-datasource",
-<<<<<<< HEAD
   "version": "1.1.0",
-=======
-  "version": "1.0.5",
->>>>>>> 5e0afa1f
   "description": "Astarte Data Source for Grafana.",
   "scripts": {
     "build": "grafana-toolkit plugin:build",
